--- conflicted
+++ resolved
@@ -15,42 +15,22 @@
 
 
 build:
-<<<<<<< HEAD
   number: 1000
   string: py{{CONDA_PY}}_{{PKG_BUILDNUM}}_g{{GIT_FULL_HASH[:7]}}
-=======
-  number: 0
-  string: np{{CONDA_NPY}}py{{CONDA_PY}}_{{PKG_BUILDNUM}}_h{{PKG_HASH}}_g{{GIT_FULL_HASH[:7]}}
-  script_env:
-    # Control building with CXX11 abi
-    - DO_NOT_BUILD_WITH_CXX11_ABI  # [linux]
->>>>>>> e9db9600
 
 requirements:
   build:
     - cmake
-<<<<<<< HEAD
     - {{ compiler("c") }}
     - {{ compiler("cxx") }}
   host:
     - python {{ python }}
-=======
-    - python {{ python }}
-    - numpy {{ numpy }}
->>>>>>> e9db9600
     - nose
     - vigra {{ vigra }}
   run:
-<<<<<<< HEAD
     - python
     - numpy >=1.12
-=======
-    # in order to support older linux distros after gcc5 switch:
-    - libstdcxx-ng >={{ libstdcxxng }}  # [linux]
-    - python
-    - numpy
 
->>>>>>> e9db9600
 
 test:
   requires:
